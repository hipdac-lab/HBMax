#! /usr/bin/env python
# encoding: utf-8

# Copyright (c) 2019, Battelle Memorial Institute
#
# Battelle Memorial Institute (hereinafter Battelle) hereby grants permission to
# any person or entity lawfully obtaining a copy of this software and associated
# documentation files (hereinafter “the Software”) to redistribute and use the
# Software in source and binary forms, with or without modification.  Such
# person or entity may use, copy, modify, merge, publish, distribute,
# sublicense, and/or sell copies of the Software, and may permit others to do
# so, subject to the following conditions:
#
# 1. Redistributions of source code must retain the above copyright notice, this
#    list of conditions and the following disclaimers.
#
# 2. Redistributions in binary form must reproduce the above copyright notice,
#    this list of conditions and the following disclaimer in the documentation
#    and/or other materials provided with the distribution.
#
# 3. Other than as used herein, neither the name Battelle Memorial Institute or
#    Battelle may be used in any form whatsoever without the express written
#    consent of Battelle.
#
# THIS SOFTWARE IS PROVIDED BY THE COPYRIGHT HOLDERS AND CONTRIBUTORS "AS IS"
# AND ANY EXPRESS OR IMPLIED WARRANTIES, INCLUDING, BUT NOT LIMITED TO, THE
# IMPLIED WARRANTIES OF MERCHANTABILITY AND FITNESS FOR A PARTICULAR PURPOSE ARE
# DISCLAIMED. IN NO EVENT SHALL BATTELLE OR CONTRIBUTORS BE LIABLE FOR ANY
# DIRECT, INDIRECT, INCIDENTAL, SPECIAL, EXEMPLARY, OR CONSEQUENTIAL DAMAGES
# (INCLUDING, BUT NOT LIMITED TO, PROCUREMENT OF SUBSTITUTE GOODS OR SERVICES;
# LOSS OF USE, DATA, OR PROFITS; OR BUSINESS INTERRUPTION) HOWEVER CAUSED AND ON
# ANY THEORY OF LIABILITY, WHETHER IN CONTRACT, STRICT LIABILITY, OR TORT
# (INCLUDING NEGLIGENCE OR OTHERWISE) ARISING IN ANY WAY OUT OF THE USE OF THIS
# SOFTWARE, EVEN IF ADVISED OF THE POSSIBILITY OF SUCH DAMAGE.


def build(bld):
<<<<<<< HEAD
    tools_deps = ['project-headers', '3rd-party', 'SPDLOG',
                  'TRNG', 'OpenMP', 'JSON']
    if bld.env.ENABLE_CUDA:
        tools_deps += [ 'CUDA', 'CUDART' ]
=======
    tools_deps = ['project-headers', 'spdlog',
                  'libtrng', 'OpenMP', 'jsonformoderncpp', 'CLI11']
>>>>>>> 5534fd6f

    # bld(features='cxx cxxprogram', source='tim.cc', target='tim',
    #     use=tools_deps)

    if bld.env.ENABLE_CUDA:
        bld(features='cxx cxxstlib', source='cuda/cuda_utils.cu', target='cuda_utils', cuda=True, use=tools_deps)
        bld(features='cxx cxxstlib', source='cuda/cuda_graph.cu', target='cuda_graph', cuda=True, use=tools_deps)
        bld(features='cxx cxxstlib', source='cuda/cuda_generate_rrr_sets.cu', target='cuda_generate_rrr_sets', cuda=True, use=tools_deps)
        bld(features='cxx cxxstlib', source='cuda/from_nvgraph/bfs.cu', target='bfs', cuda=True, use=tools_deps)
        bld(features='cxx cxxprogram', source='imm.cc', target='imm',
            use=tools_deps + ['cuda_generate_rrr_sets','bfs','cuda_graph','cuda_utils'], cuda=True,
            cxxflags='-DRIPPLES_ENABLE_CUDA')
    else:
        bld(features='cxx cxxprogram', source='imm.cc', target='imm',
            use=tools_deps)

    bld(features='cxx cxxprogram', source='simulator.cc', target='simulator',
        use=tools_deps)

    bld(features='cxx cxxprogram', source='dump-graph.cc', target='dump-graph',
        use=tools_deps)

    if bld.env.HAVE_MPI:
        tools_deps = tools_deps + ['MPI']
        if bld.env.ENABLE_CUDA:
            bld(features='cxx cxxprogram', source='mpi-imm.cc', target='mpi-imm',
                use=tools_deps + ['cuda_generate_rrr_sets','bfs','cuda_graph','cuda_utils'], cuda=True,
                cxxflags='-DRIPPLES_ENABLE_CUDA')
        else:
            bld(features='cxx cxxprogram', source='mpi-imm.cc', target='mpi-imm',
                use=tools_deps)<|MERGE_RESOLUTION|>--- conflicted
+++ resolved
@@ -35,15 +35,10 @@
 
 
 def build(bld):
-<<<<<<< HEAD
-    tools_deps = ['project-headers', '3rd-party', 'SPDLOG',
-                  'TRNG', 'OpenMP', 'JSON']
-    if bld.env.ENABLE_CUDA:
-        tools_deps += [ 'CUDA', 'CUDART' ]
-=======
     tools_deps = ['project-headers', 'spdlog',
                   'libtrng', 'OpenMP', 'jsonformoderncpp', 'CLI11']
->>>>>>> 5534fd6f
+    if bld.env.ENABLE_CUDA:
+        tools_deps += [ 'CUDA', 'CUDART', '3rd-party' ]
 
     # bld(features='cxx cxxprogram', source='tim.cc', target='tim',
     #     use=tools_deps)

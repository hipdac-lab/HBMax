--- conflicted
+++ resolved
@@ -64,13 +64,6 @@
   console->info("Loading...");
   Graph G = im::loadGraph<Graph>(CFG, weightGen);
   console->info("Loading Done!");
-<<<<<<< HEAD
-
-  im::Graph<uint32_t, float, im::BackwardDirection<uint32_t>> G(
-      edgeList.begin(), edgeList.end());
-  edgeList.clear();
-=======
->>>>>>> 3346210d
   console->info("Number of Nodes : {}", G.num_nodes());
   console->info("Number of Edges : {}", G.num_edges());
 

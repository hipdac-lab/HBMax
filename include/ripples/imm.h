--- conflicted
+++ resolved
@@ -53,11 +53,7 @@
 #include "trng/uniform01_dist.hpp"
 #include "trng/uniform_int_dist.hpp"
 
-<<<<<<< HEAD
 #include "ripples/configuration.h"
-=======
-#include "spdlog/spdlog.h"
->>>>>>> 5433cc25
 #include "ripples/find_most_influential.h"
 #include "ripples/generate_rrr_sets.h"
 #include "ripples/imm_execution_record.h"
@@ -180,15 +176,11 @@
   double epsilonPrime = 1.4142135623730951 * epsilon;
 
   double LB = 0;
-<<<<<<< HEAD
   #ifdef ENABLE_MEMKIND
   RRRsetAllocator<vertex_type> allocator(libmemkind::kinds::DAX_KMEM_PREFERRED);
   #else
   RRRsetAllocator<vertex_type> allocator;
   #endif
-=======
-  k = std::min(k, G.num_nodes() / 2);
->>>>>>> 5433cc25
   std::vector<RRRset<GraphTy>> RR;
 
   auto start = std::chrono::high_resolution_clock::now();
@@ -198,13 +190,8 @@
     ssize_t thetaPrime = ThetaPrime(x, epsilonPrime, l, k, G.num_nodes(),
                                     std::forward<execution_tag>(ex_tag));
 
-<<<<<<< HEAD
     size_t delta = thetaPrime - RR.size();
     record.ThetaPrimeDeltas.push_back(delta);
-=======
-    spdlog::get("console")->info("ThetaPrime {}", thetaPrime);
-    record.ThetaPrimeDeltas.push_back(thetaPrime - RR.size());
->>>>>>> 5433cc25
 
     auto timeRRRSets = measure<>::exec_time([&]() {
       RR.insert(RR.end(), delta, RRRset<GraphTy>(allocator));

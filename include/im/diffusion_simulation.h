//===------------------------------------------------------------*- C++ -*-===//
//
// Copyright 2018 Battelle Memorial Institute
//
//===----------------------------------------------------------------------===//

#pragma once

#include <algorithm>
<<<<<<< HEAD
=======
#include <vector>
>>>>>>> fbd628d0
#include <set>

#include "trng/uniform01_dist.hpp"

#include "im/graph.h"

namespace im {

//! \brief Type-tag for the Independent Cascade Model.
struct independent_cascade_tag {};
//! \brief Type-tag for the Linear Threshold Model.
struct linear_threshold_tag {};

namespace impl {

//! \brief Simulate using the Independent Cascade Model.
//!
//! \tparam GraphTy The type of the Graph.
//! \tparam Iterator The Iterator type of the sequence of seeds.
//! \tparam PRNG The type of the parallel random number generator.
//!
//! \param G The input graph.
//! \param begin The start of the sequence of seeds.
//! \param end The end of the sequence of seeds.
//! \param generator The parallel random number generator.
template <typename GraphTy, typename Iterator, typename PRNG>
auto run_simulation(const GraphTy &G, Iterator begin, Iterator end,
                    PRNG &generator, const independent_cascade_tag &) {
  using vertex_type = typename GraphTy::vertex_type;
  using edge_weight_type = typename GraphTy::edge_weight_type;

  trng::uniform01_dist<edge_weight_type> value;

  std::vector<vertex_type> queue;
  queue.reserve(G.num_nodes());

  std::vector<bool> visited(G.num_nodes(), false);

  std::for_each(begin, end, [&](const vertex_type &v) {
    queue.push_back(v);
    visited[v] = true;
  });

  auto itr = queue.begin();
  auto level_end = queue.end();
  size_t level = 0;

  while (itr != queue.end()) {
    vertex_type v = *itr;

    for (auto u : G.neighbors(v)) {
      if (!visited[u.vertex] && value(generator) <= u.weight) {
        visited[u.vertex] = true;
        queue.push_back(u.vertex);
      }
    }

    if (++itr == level_end) {
      level_end = queue.end();
      ++level;
    }
  }

  return std::make_pair(std::count(visited.begin(), visited.end(), true),
                        level);
}

//! Run the simulation for the Linear Threshold Model.
//!
//! \tparam GraphTy The type of the input graph.
//! \tparam Iterator The type of the iterator for the sequence of seeds.
//! \tparam PRNG The type of the Parallel Random Number Generator.
//!
//! \param G The input graph.
//! \param begin The start of the sequence of seeds.
//! \param end The end of the sequence of seeds.
//! \param generator The Parallel Random Number Generator.
//! \return a pair (A, S), where A is the number of activated nodes and S is the
//! number of steps the simulation run.
template <typename GraphTy, typename Iterator, typename PRNG>
auto run_simulation(const GraphTy &G, Iterator begin, Iterator end,
                    PRNG &generator, const linear_threshold_tag &) {
  using vertex_type = typename GraphTy::vertex_type;
  using edge_weight_type = typename GraphTy::edge_weight_type;

  auto transposedG = G.get_transpose();

  trng::uniform01_dist<edge_weight_type> thresholds_generator;

  std::vector<edge_weight_type> thresholds(G.num_nodes());
  std::generate(
      thresholds.begin(), thresholds.end(),
      [&]() -> edge_weight_type { return thresholds_generator(generator); });

  std::set<vertex_type> active(begin, end);
  std::set<vertex_type> tobe_activated;

  size_t level(0);
  do {
    std::set<vertex_type> tobe_processed;
    tobe_activated.clear();
    for (auto v : active) {
      for (auto u : G.neighbors(v)) {
        if (active.find(u.vertex) == active.end()) {
          tobe_processed.insert(u.vertex);
        }
      }
    }

    for (auto v : tobe_processed) {
      edge_weight_type total(0);

      for (auto u : transposedG.neighbors(v)) {
        if (active.find(u.vertex) != active.end()) {
          total += u.weight;
        }
      }

      if (total >= thresholds[v]) {
        tobe_activated.insert(v);
      }
    }

    active.insert(tobe_activated.begin(), tobe_activated.end());
    ++level;
  } while (!tobe_activated.empty());

  return std::make_pair(active.size(), level);
}

}  // namespace impl

//! \brief Simulate the diffusion on the input graph.
//!
//! \tparam GraphTy The type of the Graph.
//! \tparam Iterator The Iterator type of the sequence of seeds.
//! \tparam PRNG The type of the parallel random number generator.
//! \tparam Model The type-tag of the diffusion model to be used.
//!
//! \param G The input graph.
//! \param begin The start of the sequence of seeds.
//! \param end The end of the sequence of seeds.
//! \param generator The parallel random number generator.
//! \param M The diffusion model tag.
template <typename GraphTy, typename Iterator, typename PRNG, typename Model>
auto simulate(const GraphTy &G, Iterator begin, Iterator end, PRNG &generator,
              const Model &M) {
  return impl::run_simulation(G, begin, end, generator, M);
}

}  // namespace im<|MERGE_RESOLUTION|>--- conflicted
+++ resolved
@@ -7,10 +7,7 @@
 #pragma once
 
 #include <algorithm>
-<<<<<<< HEAD
-=======
 #include <vector>
->>>>>>> fbd628d0
 #include <set>
 
 #include "trng/uniform01_dist.hpp"
